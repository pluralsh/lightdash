import { ApiError, CreateSpace, Space, UpdateSpace } from '@lightdash/common';
import { useMutation, useQuery, useQueryClient } from 'react-query';
import { lightdashApi } from '../api';
import { useApp } from '../providers/AppProvider';

const getSpaces = async (projectUuid: string) =>
    lightdashApi<Space[]>({
        url: `/projects/${projectUuid}/spaces`,
        method: 'GET',
        body: undefined,
    });

export const useSpaces = (projectUuid: string) =>
    useQuery<Space[], ApiError>({
        queryKey: ['spaces', projectUuid],
        queryFn: () => getSpaces(projectUuid),
    });

export const useSavedCharts = (projectUuid: string) => {
    const spaces = useSpaces(projectUuid);
<<<<<<< HEAD
    const allCharts = spaces.data?.flatMap((space) => space.queries);
    return { ...spaces, data: allCharts };
=======
    return { ...spaces, data: spaces.data?.[0]?.queries };
};

const getSpace = async (projectUuid: string, spaceUuid: string) =>
    lightdashApi<Space>({
        url: `/projects/${projectUuid}/spaces/${spaceUuid}`,
        method: 'GET',
        body: undefined,
    });

export const useSpace = (projectUuid: string, spaceUuid: string) =>
    useQuery<Space, ApiError>({
        queryKey: ['space', projectUuid],
        queryFn: () => getSpace(projectUuid, spaceUuid),
    });

const deleteQuery = async (projectUuid: string, spaceUuid: string) =>
    lightdashApi<undefined>({
        url: `/projects/${projectUuid}/spaces/${spaceUuid}`,
        method: 'DELETE',
        body: undefined,
    });

export const useDeleteMutation = (projectUuid: string) => {
    const { showToastSuccess, showToastError } = useApp();
    const queryClient = useQueryClient();

    return useMutation<undefined, ApiError, string>(
        (spaceUuid) => deleteQuery(projectUuid, spaceUuid),
        {
            mutationKey: ['space_delete', projectUuid],
            onSuccess: async () => {
                await queryClient.refetchQueries(['spaces', projectUuid]);

                showToastSuccess({
                    title: `Success! Space was deleted.`,
                });
            },
            onError: (error) => {
                showToastError({
                    title: `Failed to delete space`,
                    subtitle: error.error.message,
                });
            },
        },
    );
};

const updateSpace = async (
    projectUuid: string,
    spaceUuid: string,
    data: UpdateSpace,
) =>
    lightdashApi<Space>({
        url: `/projects/${projectUuid}/spaces/${spaceUuid}`,
        method: 'PATCH',
        body: JSON.stringify(data),
    });

export const useUpdateMutation = (projectUuid: string, spaceUuid: string) => {
    const { showToastSuccess, showToastError } = useApp();
    const queryClient = useQueryClient();

    return useMutation<Space, ApiError, UpdateSpace>(
        (data) => updateSpace(projectUuid, spaceUuid, data),
        {
            mutationKey: ['space_update', projectUuid],
            onSuccess: async () => {
                await queryClient.refetchQueries(['spaces', projectUuid]);

                showToastSuccess({
                    title: `Success! Space was updated.`,
                });
            },
            onError: (error) => {
                showToastError({
                    title: `Failed to update space`,
                    subtitle: error.error.message,
                });
            },
        },
    );
};

const createSpace = async (projectUuid: string, data: CreateSpace) =>
    lightdashApi<Space>({
        url: `/projects/${projectUuid}/spaces/`,
        method: 'POST',
        body: JSON.stringify(data),
    });

export const useCreateMutation = (projectUuid: string) => {
    const { showToastSuccess, showToastError } = useApp();
    const queryClient = useQueryClient();

    return useMutation<UpdateSpace, ApiError, CreateSpace>(
        (data) => createSpace(projectUuid, data),
        {
            mutationKey: ['space_create', projectUuid],
            onSuccess: async () => {
                await queryClient.refetchQueries(['spaces', projectUuid]);

                showToastSuccess({
                    title: `Success! Space was created.`,
                });
            },
            onError: (error) => {
                showToastError({
                    title: `Failed to create space`,
                    subtitle: error.error.message,
                });
            },
        },
    );
>>>>>>> 9487c960
};<|MERGE_RESOLUTION|>--- conflicted
+++ resolved
@@ -18,11 +18,8 @@
 
 export const useSavedCharts = (projectUuid: string) => {
     const spaces = useSpaces(projectUuid);
-<<<<<<< HEAD
     const allCharts = spaces.data?.flatMap((space) => space.queries);
     return { ...spaces, data: allCharts };
-=======
-    return { ...spaces, data: spaces.data?.[0]?.queries };
 };
 
 const getSpace = async (projectUuid: string, spaceUuid: string) =>
@@ -136,5 +133,4 @@
             },
         },
     );
->>>>>>> 9487c960
 };